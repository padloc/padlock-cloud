--- conflicted
+++ resolved
@@ -190,7 +190,6 @@
 			"revisionTime": "2016-02-07T21:47:19Z"
 		},
 		{
-<<<<<<< HEAD
 			"checksumSHA1": "0ZrwvB6KoGPj2PoDNSEJwxQ6Mog=",
 			"origin": "github.com/aws/aws-sdk-go/vendor/github.com/jmespath/go-jmespath",
 			"path": "github.com/jmespath/go-jmespath",
@@ -198,10 +197,7 @@
 			"revisionTime": "2017-09-08T20:30:58Z"
 		},
 		{
-			"checksumSHA1": "Hky3u+8Rqum+wB5BHMj0A8ZmT4g=",
-=======
 			"checksumSHA1": "ljd3FhYRJ91cLZz3wsH9BQQ2JbA=",
->>>>>>> e1666616
 			"path": "github.com/pkg/errors",
 			"revision": "816c9085562cd7ee03e7f8188a1cfd942858cded",
 			"revisionTime": "2018-03-11T21:45:15Z"
